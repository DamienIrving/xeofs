name: xeofs
channels:
  - conda-forge
  - defaults
dependencies:
  - python>3.8
  - numpy
  - pandas
  - xarray
  - conda
  - scikit-learn
  - yaml
  - pip:
    - sphinxawesome-theme
<<<<<<< HEAD
    - sphinx-gallery
=======
    - xeofs
>>>>>>> 0c7fc629
<|MERGE_RESOLUTION|>--- conflicted
+++ resolved
@@ -12,8 +12,5 @@
   - yaml
   - pip:
     - sphinxawesome-theme
-<<<<<<< HEAD
     - sphinx-gallery
-=======
     - xeofs
->>>>>>> 0c7fc629
